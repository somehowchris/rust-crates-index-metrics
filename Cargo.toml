[package]
name = "rust-crates-index-metrics"
version = "0.1.0"
edition = "2021"

# See more keys and their definitions at https://doc.rust-lang.org/cargo/reference/manifest.html

[profile.release]
opt-level = 3
lto = "fat"
codegen-units = 1
panic = "abort"
strip = "symbols"

[profile.release.build-override]
opt-level = 3
codegen-units = 1

[profile.release.package."*"]
opt-level = 3
codegen-units = 1


[dependencies]
<<<<<<< HEAD
crates-index = "0.19.6"
reqwest = { version = "0.11.11", features = ["stream"] }
tokio = { version = "1.20.1", features = ["rt", "macros"] }
flate2 = "1.0.24"
serde = { version = "1.0.143", features = ["derive"] }
cargo_toml = "0.15.2"
=======
crates-index = "0.18.9"
reqwest = { version = "0.11.12", features = ["stream"] }
tokio = { version = "1.21.2", features = ["full"] }
flate2 = "1.0.24"
serde = { version = "1.0.145", features = ["derive"] }
cargo_toml = "0.12.4"
>>>>>>> 917853af
rayon = "1.5.3"
futures = "0.3.24"
num_cpus = "1.13.1"
backoff = { version = "0.4.0", features = ["tokio"] }
async-compression = { version = "0.3.14", features = ["tokio", "gzip"] }
tokio-util = { version = "0.7.4", features = ["io"] }
futures-util = "0.3.24"
async-tar = "0.4.2"
async-std = "1.12.0"
tracing-log = "0.1.3"
tracing = "0.1.36"
tracing-subscriber = { version = "0.3.15", features = [
    "env-filter",
    "std",
    "registry",
    "fmt",
    "json",
] }
<<<<<<< HEAD
indicatif = "0.17.0"
systemstat = "0.2.3"
=======
indicatif = "0.17.1"
systemstat = "0.2.1"
>>>>>>> 917853af
bytes = "1.2.1"
futures-core = "0.3.24"
thiserror = "1.0.37"<|MERGE_RESOLUTION|>--- conflicted
+++ resolved
@@ -22,21 +22,12 @@
 
 
 [dependencies]
-<<<<<<< HEAD
+bytes = "1.2.1"
 crates-index = "0.19.6"
-reqwest = { version = "0.11.11", features = ["stream"] }
-tokio = { version = "1.20.1", features = ["rt", "macros"] }
+serde = { version = "1.0.145", features = ["derive"] }
+reqwest = { version = "0.11.12", features = ["stream"] }
+tokio = { version = "1.21.2", features = ["rt", "macros"] }
 flate2 = "1.0.24"
-serde = { version = "1.0.143", features = ["derive"] }
-cargo_toml = "0.15.2"
-=======
-crates-index = "0.18.9"
-reqwest = { version = "0.11.12", features = ["stream"] }
-tokio = { version = "1.21.2", features = ["full"] }
-flate2 = "1.0.24"
-serde = { version = "1.0.145", features = ["derive"] }
-cargo_toml = "0.12.4"
->>>>>>> 917853af
 rayon = "1.5.3"
 futures = "0.3.24"
 num_cpus = "1.13.1"
@@ -55,13 +46,7 @@
     "fmt",
     "json",
 ] }
-<<<<<<< HEAD
-indicatif = "0.17.0"
 systemstat = "0.2.3"
-=======
 indicatif = "0.17.1"
-systemstat = "0.2.1"
->>>>>>> 917853af
-bytes = "1.2.1"
 futures-core = "0.3.24"
 thiserror = "1.0.37"